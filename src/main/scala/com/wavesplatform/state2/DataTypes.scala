--- conflicted
+++ resolved
@@ -163,7 +163,6 @@
     }
   }
 
-<<<<<<< HEAD
   // Set[Short]
   val featureIds: DataType = new DTTemplate {
     override def compare(a: scala.Any, b: scala.Any): Int = throw new UnsupportedOperationException
@@ -214,7 +213,10 @@
       for (v <- m) {
         buff.putShort(v._1)
         buff.put(v._2)
-=======
+      }
+    }
+  }
+
   // List[ByteStr]
   val byteStrList: DataType = new DTTemplate {
     override def compare(a: scala.Any, b: scala.Any) = throw new UnsupportedOperationException
@@ -237,7 +239,6 @@
       list.foreach { byteStr =>
         buff.putVarInt(byteStr.arr.length)
         buff.put(byteStr.arr)
->>>>>>> 69514d46
       }
     }
   }
