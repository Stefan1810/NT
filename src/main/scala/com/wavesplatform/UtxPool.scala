--- conflicted
+++ resolved
@@ -7,11 +7,6 @@
 import com.wavesplatform.metrics.Instrumented
 import com.wavesplatform.settings.{FunctionalitySettings, UtxSettings}
 import com.wavesplatform.state2.diffs.TransactionDiffer
-<<<<<<< HEAD
-import com.wavesplatform.state2.reader.{CompositeStateReader, StateReader}
-import com.wavesplatform.state2.{ByteStr, Diff, Portfolio}
-import kamon.Kamon
-=======
 import com.wavesplatform.state2.reader.CompositeStateReader.composite
 import com.wavesplatform.state2.reader.SnapshotStateReader
 import com.wavesplatform.state2.{ByteStr, Diff, Portfolio, StateReader}
@@ -19,7 +14,6 @@
 import kamon.metric.instrument.{Time => KamonTime}
 import monix.eval.Task
 import monix.execution.Scheduler
->>>>>>> 5b0fd1ae
 import scorex.account.Address
 import scorex.consensus.TransactionsOrdering
 import scorex.transaction.ValidationError.{GenericError, SenderIsBlacklisted}
@@ -77,12 +71,6 @@
 
   private val cleanup = removeInvalid.flatMap(_ => removeInvalid).runAsyncLogErr
 
-<<<<<<< HEAD
-  private val sizeStats = Kamon.metrics.histogram("utx-pool-size")
-  private val putRequestStats = Kamon.metrics.counter("utx-pool-put-if-new")
-
-  private def removeExpired(currentTs: Long): Unit = write { implicit l =>
-=======
   override def close(): Unit = cleanup.cancel()
 
   private val utxPoolSizeStats = Kamon.metrics.minMaxCounter("utx-pool-size", 500.millis)
@@ -90,7 +78,6 @@
   private val putRequestStats = Kamon.metrics.counter("utx-pool-put-if-new")
 
   private def removeExpired(currentTs: Long): Unit = {
->>>>>>> 5b0fd1ae
     def isExpired(tx: Transaction) = (currentTs - tx.timestamp).millis > utxSettings.maxTransactionAge
 
     transactions
@@ -104,28 +91,6 @@
       }
   }
 
-<<<<<<< HEAD
-  def putIfNew(tx: Transaction): Either[ValidationError, Boolean] = write { implicit l =>
-    putRequestStats.increment()
-    knownTransactions.mutate(cache =>
-      Option(cache.getIfPresent(tx.id)) match {
-        case Some(Right(_)) => Right(false)
-        case Some(Left(er)) => Left(er)
-        case None =>
-          val res = for {
-            _ <- Either.cond(transactions().size < utxSettings.maxSize, (), GenericError("Transaction pool size limit is reached"))
-            _ <- feeCalculator.enoughFee(tx)
-            diff <- TransactionDiffer(fs, history.lastBlock.map(_.timestamp), time.correctedTime(), stateReader.height)(stateReader, tx)
-          } yield {
-            pessimisticPortfolios.mutate(_.add(tx.id, diff))
-            transactions.transform(_.updated(tx.id, tx))
-            tx
-          }
-          cache.put(tx.id, res)
-          sizeStats.record(transactions().size)
-          res.right.map(_ => true)
-      })
-=======
   override def putIfNew(tx: Transaction): Either[ValidationError, Boolean] = putIfNew(stateReader(), tx)
 
   private def checkNotBlacklisted(tx: Transaction): Either[ValidationError, Unit] = {
@@ -151,7 +116,6 @@
           if (blacklist && !allowBlacklisted) Left(SenderIsBlacklisted(addr)) else Right(())
       }
     }
->>>>>>> 5b0fd1ae
   }
 
   override def removeAll(txs: Traversable[Transaction]): Unit = {
@@ -265,16 +229,11 @@
     }
 
     def remove(txId: ByteStr): Unit = {
-<<<<<<< HEAD
-      transactionPortfolios -= txId
-      transactions = transactions.map { case (k, v) => k -> (v - txId) }
-=======
       if (Option(transactionPortfolios.remove(txId)).isDefined) {
         transactions.keySet().asScala.foreach { addr =>
           transactions.put(addr, transactions.getOrDefault(addr, Set.empty) - txId)
         }
       }
->>>>>>> 5b0fd1ae
     }
   }
 
