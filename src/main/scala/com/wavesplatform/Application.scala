package com.wavesplatform

import java.io.File
import java.security.Security
import java.util.concurrent.ConcurrentHashMap

import akka.actor.ActorSystem
import akka.http.scaladsl.Http
import akka.http.scaladsl.Http.ServerBinding
import akka.http.scaladsl.server.Route
import akka.stream.ActorMaterializer
import cats.instances.all._
import com.typesafe.config._
import com.wavesplatform.actor.RootActorSystem
import com.wavesplatform.db.openDB
import com.wavesplatform.features.api.ActivationApiRoute
import com.wavesplatform.history.{CheckpointServiceImpl, StorageFactory}
import com.wavesplatform.http.NodeApiRoute
import com.wavesplatform.matcher.Matcher
import com.wavesplatform.metrics.Metrics
import com.wavesplatform.mining.{Miner, MinerImpl}
import com.wavesplatform.network._
import com.wavesplatform.settings._
import com.wavesplatform.state2.appender.{BlockAppender, CheckpointAppender, ExtensionAppender, MicroblockAppender}
import com.wavesplatform.utils.{SystemInformationReporter, forceStopApplication}
import io.netty.channel.Channel
import io.netty.channel.group.DefaultChannelGroup
import io.netty.util.concurrent.GlobalEventExecutor
import kamon.Kamon
<<<<<<< HEAD
=======
import monix.reactive.Observable
import org.influxdb.dto.Point
import org.slf4j.bridge.SLF4JBridgeHandler
>>>>>>> 5b0fd1ae
import scorex.account.AddressScheme
import scorex.api.http._
import scorex.api.http.alias.{AliasApiRoute, AliasBroadcastApiRoute}
import scorex.api.http.assets.{AssetsApiRoute, AssetsBroadcastApiRoute}
import scorex.api.http.leasing.{LeaseApiRoute, LeaseBroadcastApiRoute}
import scorex.consensus.nxt.api.http.NxtConsensusApiRoute
import scorex.transaction._
import scorex.utils.{NTP, ScorexLogging, Time}
import scorex.wallet.Wallet
import scorex.waves.http.{DebugApiRoute, WavesApiRoute}

import scala.concurrent.Await
import scala.concurrent.duration._
import scala.reflect.runtime.universe._
import scala.util.Try

class Application(val actorSystem: ActorSystem, val settings: WavesSettings, configRoot: ConfigObject) extends ScorexLogging {

  import monix.execution.Scheduler.Implicits.{global => scheduler}

  private val db = openDB(settings.dataDirectory, settings.levelDbCacheSize)

  private val LocalScoreBroadcastDebounce = 1.second

  // Start /node API right away
  private implicit val as: ActorSystem = actorSystem
  private implicit val materializer: ActorMaterializer = ActorMaterializer()
  private val (storage, heights) = StorageFactory(db, settings).get
  private val nodeApi = Option(settings.restAPISettings.enable).collect { case true =>
    val tags = Seq(typeOf[NodeApiRoute])
    val routes = Seq(NodeApiRoute(settings.restAPISettings, heights, () => this.shutdown()))
    val combinedRoute: Route = CompositeHttpService(actorSystem, tags, routes, settings.restAPISettings).compositeRoute
    val httpFuture = Http().bindAndHandle(combinedRoute, settings.restAPISettings.bindAddress, settings.restAPISettings.port)
    serverBinding = Await.result(httpFuture, 10.seconds)
    log.info(s"Node REST API was bound on ${settings.restAPISettings.bindAddress}:${settings.restAPISettings.port}")
    (tags, routes)
  }

  private val checkpointService = new CheckpointServiceImpl(db, settings.checkpointsSettings)
  private val (history, featureProvider, stateReader, blockchainUpdater, blockchainDebugInfo) = storage()
  private lazy val upnp = new UPnP(settings.networkSettings.uPnPSettings) // don't initialize unless enabled
  private val wallet: Wallet = Wallet(settings.walletSettings)
  private val peerDatabase = new PeerDatabaseImpl(settings.networkSettings)

  private var matcher: Option[Matcher] = None

  def run(): Unit = {
    checkGenesis(history, settings, blockchainUpdater)

<<<<<<< HEAD
    if (!wallet.nonEmpty)
=======
    if (wallet.privateKeyAccounts.isEmpty)
>>>>>>> 5b0fd1ae
      wallet.generateNewAccounts(1)

    val feeCalculator = new FeeCalculator(settings.feesSettings)
    val time: Time = NTP
    val establishedConnections = new ConcurrentHashMap[Channel, PeerInfo]
    val allChannels = new DefaultChannelGroup(GlobalEventExecutor.INSTANCE)
<<<<<<< HEAD

    val utxStorage = new UtxPool(time, stateReader, history, feeCalculator, settings.blockchainSettings.functionalitySettings, settings.utxSettings)

    val blockchainReadiness = new AtomicBoolean(false)

    val miner = new Miner(allChannels, blockchainReadiness, blockchainUpdater, checkpointService,
      history, stateReader, settings, time, utxStorage, wallet)

    val network = new NetworkServer(checkpointService, blockchainUpdater, time, miner, stateReader, settings,
      history, utxStorage, peerDatabase, allChannels, establishedConnections, blockchainReadiness)

    miner.lastBlockChanged()

    val apiRoutes = Seq(
      BlocksApiRoute(settings.restAPISettings, settings.checkpointsSettings, history, allChannels, checkpointService, blockchainUpdater),
      TransactionsApiRoute(settings.restAPISettings, stateReader, history, utxStorage),
      NxtConsensusApiRoute(settings.restAPISettings, stateReader, history, settings.blockchainSettings.functionalitySettings),
      PaymentApiRoute(settings.restAPISettings, wallet, utxStorage, allChannels, time),
      UtilsApiRoute(settings.restAPISettings),
      PeersApiRoute(settings.restAPISettings, network.connect, peerDatabase, establishedConnections),
      AddressApiRoute(settings.restAPISettings, wallet, stateReader, settings.blockchainSettings.functionalitySettings),
      DebugApiRoute(settings.restAPISettings, wallet, stateReader, history, peerDatabase, establishedConnections, blockchainUpdater, allChannels, utxStorage),
      WavesApiRoute(settings.restAPISettings, wallet, utxStorage, allChannels, time),
      AssetsApiRoute(settings.restAPISettings, wallet, utxStorage, allChannels, stateReader, time),
      NodeApiRoute(settings.restAPISettings, () => this.shutdown()),
      AssetsBroadcastApiRoute(settings.restAPISettings, utxStorage, allChannels),
      LeaseApiRoute(settings.restAPISettings, wallet, utxStorage, allChannels, stateReader, time),
      LeaseBroadcastApiRoute(settings.restAPISettings, utxStorage, allChannels),
      AliasApiRoute(settings.restAPISettings, wallet, utxStorage, allChannels, time, stateReader),
      AliasBroadcastApiRoute(settings.restAPISettings, utxStorage, allChannels)
    )

    val apiTypes = Seq(
      typeOf[BlocksApiRoute],
      typeOf[TransactionsApiRoute],
      typeOf[NxtConsensusApiRoute],
      typeOf[PaymentApiRoute],
      typeOf[UtilsApiRoute],
      typeOf[PeersApiRoute],
      typeOf[AddressApiRoute],
      typeOf[DebugApiRoute],
      typeOf[WavesApiRoute],
      typeOf[AssetsApiRoute],
      typeOf[NodeApiRoute],
      typeOf[AssetsBroadcastApiRoute],
      typeOf[LeaseApiRoute],
      typeOf[LeaseBroadcastApiRoute],
      typeOf[AliasApiRoute],
      typeOf[AliasBroadcastApiRoute]
    )
=======
    val utxStorage = new UtxPoolImpl(time, stateReader, history, feeCalculator, settings.blockchainSettings.functionalitySettings, settings.utxSettings)
    val knownInvalidBlocks = new InvalidBlockStorageImpl(settings.synchronizationSettings.invalidBlocksStorage)
    val miner = if (settings.minerSettings.enable)
      new MinerImpl(allChannels, blockchainUpdater, checkpointService, history, featureProvider, stateReader, settings, time, utxStorage, wallet)
    else Miner.Disabled

    val processBlock = BlockAppender(checkpointService, history, blockchainUpdater, time, stateReader, utxStorage, settings.blockchainSettings, featureProvider, allChannels, peerDatabase, miner) _
    val processCheckpoint = CheckpointAppender(checkpointService, history, blockchainUpdater, peerDatabase, miner, allChannels) _
    val processFork = ExtensionAppender(checkpointService, history, blockchainUpdater, stateReader, utxStorage, time, settings, featureProvider, knownInvalidBlocks, peerDatabase, miner, allChannels) _
    val processMicroBlock = MicroblockAppender(checkpointService, history, blockchainUpdater, utxStorage, allChannels, peerDatabase) _

    import blockchainUpdater.lastBlockInfo

    val lastScore = lastBlockInfo
      .map(_.score)
      .distinctUntilChanged
      .share(scheduler)

    lastScore
      .debounce(LocalScoreBroadcastDebounce)
      .foreach { x =>
        allChannels.broadcast(LocalScoreChanged(x))
      }(scheduler)

    val historyReplier = new HistoryReplier(history, settings.synchronizationSettings)
    val network = NetworkServer(settings, lastBlockInfo, history, historyReplier, utxStorage, peerDatabase, allChannels, establishedConnections)
    val (signatures, blocks, blockchainScores, checkpoints, microblockInvs, microblockResponses, transactions) = network.messages

    val (syncWithChannelClosed, scoreStatsReporter) = RxScoreObserver(settings.synchronizationSettings.scoreTTL, 1.second, history.score(), lastScore, blockchainScores, network.closedChannels)
    val (microblockDatas, mbSyncCacheSizes) = MicroBlockSynchronizer(settings.synchronizationSettings.microBlockSynchronizer, peerDatabase, lastBlockInfo.map(_.id), microblockInvs, microblockResponses)
    val (newBlocks, extLoaderState) = RxExtensionLoader(settings.synchronizationSettings.maxRollback, settings.synchronizationSettings.synchronizationTimeout,
      history, peerDatabase, knownInvalidBlocks, blocks, signatures, syncWithChannelClosed) { case ((c, b)) => processFork(c, b.blocks) }

    UtxPoolSynchronizer.start(utxStorage, settings.synchronizationSettings.utxSynchronizerSettings, allChannels, transactions)
    val microBlockSink = microblockDatas.mapTask(scala.Function.tupled(processMicroBlock))
    val blockSink = newBlocks.mapTask(scala.Function.tupled(processBlock))
    val checkpointSink = checkpoints.mapTask { case ((s, c)) => processCheckpoint(Some(s), c) }

    Observable.merge(microBlockSink, blockSink, checkpointSink).subscribe()(monix.execution.Scheduler.Implicits.global)
    miner.scheduleMining()
>>>>>>> 5b0fd1ae

    for (addr <- settings.networkSettings.declaredAddress if settings.networkSettings.uPnPSettings.enable) {
      upnp.addPort(addr.getPort)
    }

    // Start complete REST API. Node API is already running, so we need to re-bind
    nodeApi.foreach { case (tags, routes) =>
      val apiRoutes = routes ++ Seq(
        BlocksApiRoute(settings.restAPISettings, history, blockchainUpdater, allChannels, c => processCheckpoint(None, c)),
        TransactionsApiRoute(settings.restAPISettings, wallet, stateReader, history, utxStorage, allChannels, time),
        NxtConsensusApiRoute(settings.restAPISettings, stateReader, history, settings.blockchainSettings.functionalitySettings),
        WalletApiRoute(settings.restAPISettings, wallet),
        PaymentApiRoute(settings.restAPISettings, wallet, utxStorage, allChannels, time),
        UtilsApiRoute(settings.restAPISettings),
        PeersApiRoute(settings.restAPISettings, network.connect, peerDatabase, establishedConnections),
        AddressApiRoute(settings.restAPISettings, wallet, stateReader, settings.blockchainSettings.functionalitySettings),
        DebugApiRoute(settings.restAPISettings, wallet, stateReader, history, peerDatabase, establishedConnections, blockchainUpdater, allChannels,
          utxStorage, blockchainDebugInfo, miner, historyReplier, extLoaderState, mbSyncCacheSizes, scoreStatsReporter, configRoot),
        WavesApiRoute(settings.restAPISettings, wallet, utxStorage, allChannels, time),
        AssetsApiRoute(settings.restAPISettings, wallet, utxStorage, allChannels, stateReader, time),
        ActivationApiRoute(settings.restAPISettings, settings.blockchainSettings.functionalitySettings, settings.featuresSettings, history, featureProvider),
        AssetsBroadcastApiRoute(settings.restAPISettings, utxStorage, allChannels),
        LeaseApiRoute(settings.restAPISettings, wallet, utxStorage, allChannels, time),
        LeaseBroadcastApiRoute(settings.restAPISettings, utxStorage, allChannels),
        AliasApiRoute(settings.restAPISettings, wallet, utxStorage, allChannels, time, stateReader),
        AliasBroadcastApiRoute(settings.restAPISettings, utxStorage, allChannels)
      )

      val apiTypes = tags ++ Seq(
        typeOf[BlocksApiRoute],
        typeOf[TransactionsApiRoute],
        typeOf[NxtConsensusApiRoute],
        typeOf[WalletApiRoute],
        typeOf[PaymentApiRoute],
        typeOf[UtilsApiRoute],
        typeOf[PeersApiRoute],
        typeOf[AddressApiRoute],
        typeOf[DebugApiRoute],
        typeOf[WavesApiRoute],
        typeOf[AssetsApiRoute],
        typeOf[ActivationApiRoute],
        typeOf[AssetsBroadcastApiRoute],
        typeOf[LeaseApiRoute],
        typeOf[LeaseBroadcastApiRoute],
        typeOf[AliasApiRoute],
        typeOf[AliasBroadcastApiRoute]
      )
      val combinedRoute: Route = CompositeHttpService(actorSystem, apiTypes, apiRoutes, settings.restAPISettings).loggingCompositeRoute
      val httpFuture = serverBinding.unbind().flatMap { _ =>
        Http().bindAndHandle(combinedRoute, settings.restAPISettings.bindAddress, settings.restAPISettings.port)
      }
      serverBinding = Await.result(httpFuture, 20.seconds)
      log.info(s"REST API was bound on ${settings.restAPISettings.bindAddress}:${settings.restAPISettings.port}")
    }

    //on unexpected shutdown
    sys.addShutdownHook {
      utxStorage.close()
      network.shutdown()
      shutdown()
    }

<<<<<<< HEAD
    if (settings.matcherSettings.enable) {
      val matcher = new Matcher(actorSystem, wallet, utxStorage, allChannels, stateReader, history, settings.blockchainSettings, settings.restAPISettings, settings.matcherSettings)
      matcher.runMatcher()
    }
  }

  def checkGenesis(): Unit = if (history.isEmpty) {
    Block.genesis(settings.blockchainSettings.genesisSettings, wallet).flatMap(blockchainUpdater.processBlock)
      .left.foreach { value =>
        log.error(value.toString)
        forceStopApplication()
      }

    log.info("Genesis block has been added to the state")
=======
    matcher = if (settings.matcherSettings.enable) {
      val m = new Matcher(actorSystem, wallet, utxStorage, allChannels, stateReader, history,
        settings.blockchainSettings, settings.restAPISettings, settings.matcherSettings)
      m.runMatcher()
      Some(m)
    } else None
>>>>>>> 5b0fd1ae
  }

  @volatile var shutdownInProgress = false
  @volatile var serverBinding: ServerBinding = _

  def shutdown(): Unit = {
    val unbindTimeout = 2.minutes
    val stopActorsTimeout = 1.minute

    if (!shutdownInProgress) {
      log.info("Stopping network services")
      shutdownInProgress = true
      if (settings.restAPISettings.enable) {
        Try(Await.ready(serverBinding.unbind(), unbindTimeout))
          .failed.map(e => log.error("Failed to unbind REST API port", e))
      }
      for (addr <- settings.networkSettings.declaredAddress if settings.networkSettings.uPnPSettings.enable) {
        upnp.deletePort(addr.getPort)
      }

      matcher.foreach(_.shutdownMatcher())

      log.debug("Closing storage")
      db.close()

      log.debug("Closing peer database")
      peerDatabase.close()

      Try(Await.result(actorSystem.terminate(), stopActorsTimeout))
        .failed.map(e => log.error("Failed to terminate actor system", e))

      log.info("Shutdown complete")
    }
  }

}

object Application extends ScorexLogging {

<<<<<<< HEAD
  private def configureLogging(settings: WavesSettings) = {
    import ch.qos.logback.classic.{Level, LoggerContext}
    import org.slf4j._

    val lc = LoggerFactory.getILoggerFactory.asInstanceOf[LoggerContext]
    val rootLogger = lc.getLogger(Logger.ROOT_LOGGER_NAME)
    settings.loggingLevel match {
      case LogLevel.TRACE => rootLogger.setLevel(Level.TRACE)
      case LogLevel.DEBUG => rootLogger.setLevel(Level.DEBUG)
      case LogLevel.INFO => rootLogger.setLevel(Level.INFO)
      case LogLevel.WARN => rootLogger.setLevel(Level.WARN)
      case LogLevel.ERROR => rootLogger.setLevel(Level.ERROR)
    }
  }

  protected[wavesplatform] def readConfig(userConfigPath: Option[String]): Config = {
=======
  private def readConfig(userConfigPath: Option[String]): Config = {
>>>>>>> 5b0fd1ae
    val maybeConfigFile = for {
      maybeFilename <- userConfigPath
      file = new File(maybeFilename)
      if file.exists
    } yield file

    val config = maybeConfigFile match {
      // if no user config is supplied, the library will handle overrides/application/reference automatically
      case None =>
        log.warn("NO CONFIGURATION FILE WAS PROVIDED. STARTING WITH DEFAULT SETTINGS FOR TESTNET!")
        ConfigFactory.load()
      // application config needs to be resolved wrt both system properties *and* user-supplied config.
      case Some(file) =>
        val cfg = ConfigFactory.parseFile(file)
        if (!cfg.hasPath("waves")) {
          log.error("Malformed configuration file was provided! Aborting!")
          log.error("Please, read following article about configuration file format:")
          log.error("https://github.com/wavesplatform/Waves/wiki/Waves-Node-configuration-file")
          forceStopApplication()
        }
        loadConfig(cfg)
    }

    config
  }

  def main(args: Array[String]): Unit = {
    // prevents java from caching successful name resolutions, which is needed e.g. for proper NTP server rotation
    // http://stackoverflow.com/a/17219327
    System.setProperty("sun.net.inetaddr.ttl", "0")
    System.setProperty("sun.net.inetaddr.negative.ttl", "0")
    Security.setProperty("networkaddress.cache.ttl", "0")
    Security.setProperty("networkaddress.cache.negative.ttl", "0")

    // j.u.l should log messages using the projects' conventions
    SLF4JBridgeHandler.removeHandlersForRootLogger()
    SLF4JBridgeHandler.install()

    val config = readConfig(args.headOption)

    // DO NOT LOG BEFORE THIS LINE, THIS PROPERTY IS USED IN logback.xml
    System.setProperty("waves.directory", config.getString("waves.directory"))
    log.info("Starting...")
    sys.addShutdownHook {
      SystemInformationReporter.report(config)
    }

    val settings = WavesSettings.fromConfig(config)
    Kamon.start(config)
<<<<<<< HEAD
=======
    val isMetricsStarted = Metrics.start(settings.metrics)
>>>>>>> 5b0fd1ae

    RootActorSystem.start("wavesplatform", config) { actorSystem =>
      import actorSystem.dispatcher
      isMetricsStarted.foreach { started =>
        if (started) {
          import settings.synchronizationSettings.microBlockSynchronizer
          import settings.{minerSettings => miner}

          Metrics.write(
            Point
              .measurement("config")
              .addField("miner-micro-block-interval", miner.microBlockInterval.toMillis)
              .addField("miner-max-transactions-in-key-block", miner.maxTransactionsInKeyBlock)
              .addField("miner-max-transactions-in-micro-block", miner.maxTransactionsInMicroBlock)
              .addField("miner-min-micro-block-age", miner.minMicroBlockAge.toMillis)
              .addField("mbs-wait-response-timeout", microBlockSynchronizer.waitResponseTimeout.toMillis)
          )
        }
      }

      // Initialize global var with actual address scheme
      AddressScheme.current = new AddressScheme {
        override val chainId: Byte = settings.blockchainSettings.addressSchemeCharacter.toByte
      }

      log.info(s"${Constants.AgentName} Blockchain Id: ${settings.blockchainSettings.addressSchemeCharacter}")

<<<<<<< HEAD
      new Application(actorSystem, settings) {
        override def shutdown(): Unit = {
          Kamon.shutdown()
=======
      new Application(actorSystem, settings, config.root()) {
        override def shutdown(): Unit = {
          Kamon.shutdown()
          Metrics.shutdown()
>>>>>>> 5b0fd1ae
          super.shutdown()
        }
      }.run()
    }
  }
}<|MERGE_RESOLUTION|>--- conflicted
+++ resolved
@@ -27,12 +27,9 @@
 import io.netty.channel.group.DefaultChannelGroup
 import io.netty.util.concurrent.GlobalEventExecutor
 import kamon.Kamon
-<<<<<<< HEAD
-=======
 import monix.reactive.Observable
 import org.influxdb.dto.Point
 import org.slf4j.bridge.SLF4JBridgeHandler
->>>>>>> 5b0fd1ae
 import scorex.account.AddressScheme
 import scorex.api.http._
 import scorex.api.http.alias.{AliasApiRoute, AliasBroadcastApiRoute}
@@ -82,69 +79,13 @@
   def run(): Unit = {
     checkGenesis(history, settings, blockchainUpdater)
 
-<<<<<<< HEAD
-    if (!wallet.nonEmpty)
-=======
-    if (wallet.privateKeyAccounts.isEmpty)
->>>>>>> 5b0fd1ae
+    if (wallet.nonEmpty)
       wallet.generateNewAccounts(1)
 
     val feeCalculator = new FeeCalculator(settings.feesSettings)
     val time: Time = NTP
     val establishedConnections = new ConcurrentHashMap[Channel, PeerInfo]
     val allChannels = new DefaultChannelGroup(GlobalEventExecutor.INSTANCE)
-<<<<<<< HEAD
-
-    val utxStorage = new UtxPool(time, stateReader, history, feeCalculator, settings.blockchainSettings.functionalitySettings, settings.utxSettings)
-
-    val blockchainReadiness = new AtomicBoolean(false)
-
-    val miner = new Miner(allChannels, blockchainReadiness, blockchainUpdater, checkpointService,
-      history, stateReader, settings, time, utxStorage, wallet)
-
-    val network = new NetworkServer(checkpointService, blockchainUpdater, time, miner, stateReader, settings,
-      history, utxStorage, peerDatabase, allChannels, establishedConnections, blockchainReadiness)
-
-    miner.lastBlockChanged()
-
-    val apiRoutes = Seq(
-      BlocksApiRoute(settings.restAPISettings, settings.checkpointsSettings, history, allChannels, checkpointService, blockchainUpdater),
-      TransactionsApiRoute(settings.restAPISettings, stateReader, history, utxStorage),
-      NxtConsensusApiRoute(settings.restAPISettings, stateReader, history, settings.blockchainSettings.functionalitySettings),
-      PaymentApiRoute(settings.restAPISettings, wallet, utxStorage, allChannels, time),
-      UtilsApiRoute(settings.restAPISettings),
-      PeersApiRoute(settings.restAPISettings, network.connect, peerDatabase, establishedConnections),
-      AddressApiRoute(settings.restAPISettings, wallet, stateReader, settings.blockchainSettings.functionalitySettings),
-      DebugApiRoute(settings.restAPISettings, wallet, stateReader, history, peerDatabase, establishedConnections, blockchainUpdater, allChannels, utxStorage),
-      WavesApiRoute(settings.restAPISettings, wallet, utxStorage, allChannels, time),
-      AssetsApiRoute(settings.restAPISettings, wallet, utxStorage, allChannels, stateReader, time),
-      NodeApiRoute(settings.restAPISettings, () => this.shutdown()),
-      AssetsBroadcastApiRoute(settings.restAPISettings, utxStorage, allChannels),
-      LeaseApiRoute(settings.restAPISettings, wallet, utxStorage, allChannels, stateReader, time),
-      LeaseBroadcastApiRoute(settings.restAPISettings, utxStorage, allChannels),
-      AliasApiRoute(settings.restAPISettings, wallet, utxStorage, allChannels, time, stateReader),
-      AliasBroadcastApiRoute(settings.restAPISettings, utxStorage, allChannels)
-    )
-
-    val apiTypes = Seq(
-      typeOf[BlocksApiRoute],
-      typeOf[TransactionsApiRoute],
-      typeOf[NxtConsensusApiRoute],
-      typeOf[PaymentApiRoute],
-      typeOf[UtilsApiRoute],
-      typeOf[PeersApiRoute],
-      typeOf[AddressApiRoute],
-      typeOf[DebugApiRoute],
-      typeOf[WavesApiRoute],
-      typeOf[AssetsApiRoute],
-      typeOf[NodeApiRoute],
-      typeOf[AssetsBroadcastApiRoute],
-      typeOf[LeaseApiRoute],
-      typeOf[LeaseBroadcastApiRoute],
-      typeOf[AliasApiRoute],
-      typeOf[AliasBroadcastApiRoute]
-    )
-=======
     val utxStorage = new UtxPoolImpl(time, stateReader, history, feeCalculator, settings.blockchainSettings.functionalitySettings, settings.utxSettings)
     val knownInvalidBlocks = new InvalidBlockStorageImpl(settings.synchronizationSettings.invalidBlocksStorage)
     val miner = if (settings.minerSettings.enable)
@@ -185,7 +126,6 @@
 
     Observable.merge(microBlockSink, blockSink, checkpointSink).subscribe()(monix.execution.Scheduler.Implicits.global)
     miner.scheduleMining()
->>>>>>> 5b0fd1ae
 
     for (addr <- settings.networkSettings.declaredAddress if settings.networkSettings.uPnPSettings.enable) {
       upnp.addPort(addr.getPort)
@@ -218,7 +158,6 @@
         typeOf[BlocksApiRoute],
         typeOf[TransactionsApiRoute],
         typeOf[NxtConsensusApiRoute],
-        typeOf[WalletApiRoute],
         typeOf[PaymentApiRoute],
         typeOf[UtilsApiRoute],
         typeOf[PeersApiRoute],
@@ -248,29 +187,12 @@
       shutdown()
     }
 
-<<<<<<< HEAD
-    if (settings.matcherSettings.enable) {
-      val matcher = new Matcher(actorSystem, wallet, utxStorage, allChannels, stateReader, history, settings.blockchainSettings, settings.restAPISettings, settings.matcherSettings)
-      matcher.runMatcher()
-    }
-  }
-
-  def checkGenesis(): Unit = if (history.isEmpty) {
-    Block.genesis(settings.blockchainSettings.genesisSettings, wallet).flatMap(blockchainUpdater.processBlock)
-      .left.foreach { value =>
-        log.error(value.toString)
-        forceStopApplication()
-      }
-
-    log.info("Genesis block has been added to the state")
-=======
     matcher = if (settings.matcherSettings.enable) {
       val m = new Matcher(actorSystem, wallet, utxStorage, allChannels, stateReader, history,
         settings.blockchainSettings, settings.restAPISettings, settings.matcherSettings)
       m.runMatcher()
       Some(m)
     } else None
->>>>>>> 5b0fd1ae
   }
 
   @volatile var shutdownInProgress = false
@@ -310,26 +232,7 @@
 
 object Application extends ScorexLogging {
 
-<<<<<<< HEAD
-  private def configureLogging(settings: WavesSettings) = {
-    import ch.qos.logback.classic.{Level, LoggerContext}
-    import org.slf4j._
-
-    val lc = LoggerFactory.getILoggerFactory.asInstanceOf[LoggerContext]
-    val rootLogger = lc.getLogger(Logger.ROOT_LOGGER_NAME)
-    settings.loggingLevel match {
-      case LogLevel.TRACE => rootLogger.setLevel(Level.TRACE)
-      case LogLevel.DEBUG => rootLogger.setLevel(Level.DEBUG)
-      case LogLevel.INFO => rootLogger.setLevel(Level.INFO)
-      case LogLevel.WARN => rootLogger.setLevel(Level.WARN)
-      case LogLevel.ERROR => rootLogger.setLevel(Level.ERROR)
-    }
-  }
-
-  protected[wavesplatform] def readConfig(userConfigPath: Option[String]): Config = {
-=======
   private def readConfig(userConfigPath: Option[String]): Config = {
->>>>>>> 5b0fd1ae
     val maybeConfigFile = for {
       maybeFilename <- userConfigPath
       file = new File(maybeFilename)
@@ -379,10 +282,7 @@
 
     val settings = WavesSettings.fromConfig(config)
     Kamon.start(config)
-<<<<<<< HEAD
-=======
     val isMetricsStarted = Metrics.start(settings.metrics)
->>>>>>> 5b0fd1ae
 
     RootActorSystem.start("wavesplatform", config) { actorSystem =>
       import actorSystem.dispatcher
@@ -410,16 +310,10 @@
 
       log.info(s"${Constants.AgentName} Blockchain Id: ${settings.blockchainSettings.addressSchemeCharacter}")
 
-<<<<<<< HEAD
-      new Application(actorSystem, settings) {
-        override def shutdown(): Unit = {
-          Kamon.shutdown()
-=======
       new Application(actorSystem, settings, config.root()) {
         override def shutdown(): Unit = {
           Kamon.shutdown()
           Metrics.shutdown()
->>>>>>> 5b0fd1ae
           super.shutdown()
         }
       }.run()
