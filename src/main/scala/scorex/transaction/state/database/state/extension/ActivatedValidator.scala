--- conflicted
+++ resolved
@@ -20,13 +20,9 @@
     case tx: LeaseTransaction if tx.timestamp <= allowLeaseTransactionAfterTimestamp =>
       Left(TransactionValidationError(tx, s"must not appear before time=$allowLeaseTransactionAfterTimestamp"))
     case tx: LeaseCancelTransaction if tx.timestamp <= allowLeaseTransactionAfterTimestamp =>
-<<<<<<< HEAD
       Left(TransactionValidationError(tx, s"must not appear before time=$allowLeaseTransactionAfterTimestamp"))
-=======
-      Left(StateValidationError(s"LeaseCancelTransaction(time: ${tx.timestamp}) must not appear before time=$allowLeaseTransactionAfterTimestamp"))
     case tx: ExchangeTransaction if tx.timestamp <= allowExchangeTransactionAfterTimestamp =>
-      Left(StateValidationError(s"ExchangeTransaction(time: ${tx.timestamp}) must not appear before time=$allowExchangeTransactionAfterTimestamp"))
->>>>>>> 38385309
+      Left(TransactionValidationError(tx, s"must not appear before time=$allowExchangeTransactionAfterTimestamp"))
     case _: BurnTransaction => Right(tx)
     case _: PaymentTransaction => Right(tx)
     case _: GenesisTransaction => Right(tx)
