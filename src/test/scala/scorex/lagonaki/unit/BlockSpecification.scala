--- conflicted
+++ resolved
@@ -1,86 +1,16 @@
 package scorex.lagonaki.unit
 
 import com.wavesplatform.TransactionGen
-<<<<<<< HEAD
-import com.wavesplatform.state2._
-import com.wavesplatform.state2.diffs.produce
-import org.scalacheck.Arbitrary.arbitrary
-import org.scalacheck.{Gen, Shrink}
-import org.scalatest.{Matchers, PropSpec}
-=======
 import org.scalatest.prop.PropertyChecks
 import org.scalatest._
 import com.wavesplatform.state2.diffs.produce
 import org.scalacheck.Arbitrary.arbitrary
 import org.scalacheck.{Gen, Shrink}
->>>>>>> 69514d46
 import scorex.block.Block
 import scorex.consensus.nxt.NxtLikeConsensusBlockData
 import scorex.crypto.EllipticCurveImpl
 import scorex.crypto.hash.FastCryptographicHash
 import scorex.transaction._
-<<<<<<< HEAD
-import org.scalatest.prop.PropertyChecks
-
-
-class BlockSpecification extends PropSpec with PropertyChecks with TransactionGen with Matchers {
-
-  private implicit def noShrink[A]: Shrink[A] = Shrink(_ => Stream.empty)
-
-  val time = System.currentTimeMillis() - 5000
-
-  val blockGen = for {
-    baseTarget <- arbitrary[Long]
-    reference <- byteArrayGen(Block.BlockIdLength).map(r => ByteStr(r))
-    generationSignature <- byteArrayGen(Block.GeneratorSignatureLength)
-    assetBytes <- byteArrayGen(AssetIdLength)
-    assetId = Some(ByteStr(assetBytes))
-    sender <- accountGen
-    recipient <- accountGen
-    paymentTransaction <- paymentGeneratorP(time, sender, recipient)
-    transferTrancation <- transferGeneratorP(1 + time, sender, recipient, assetId, None)
-    anotherPaymentTransaction <- paymentGeneratorP(2 + time, sender, recipient)
-    transactionData = Seq(paymentTransaction, transferTrancation, anotherPaymentTransaction)
-
-  } yield (baseTarget, reference, generationSignature, recipient, transactionData)
-
-
-  property(" block with txs bytes/parse roundtrip version 1,2") {
-    Seq[Byte](1, 2).foreach { version =>
-      forAll(blockGen){
-        case (baseTarget, reference, generationSignature, recipient, transactionData) =>
-          val block = Block.buildAndSign(version, time, reference, NxtLikeConsensusBlockData(baseTarget, generationSignature), transactionData, recipient, Set.empty).explicitGet()
-          val parsedBlock = Block.parseBytes(block.bytes).get
-          assert(Signed.validateSignatures(block).isRight)
-          assert(Signed.validateSignatures(parsedBlock).isRight)
-          assert(parsedBlock.consensusData.generationSignature.sameElements(generationSignature))
-          assert(parsedBlock.version.toInt == version)
-          assert(parsedBlock.signerData.generator.publicKey.sameElements(recipient.publicKey))
-      }
-    }
-  }
-
-  property(" block version 1,2 could not contain supported feature flags") {
-    Seq[Byte](1, 2).foreach { version =>
-      forAll(blockGen){
-        case (baseTarget, reference, generationSignature, recipient, transactionData) =>
-          Block.buildAndSign(
-            version,
-            time,
-            reference,
-            NxtLikeConsensusBlockData(baseTarget, generationSignature),
-            transactionData,
-            recipient,
-            Set(1)) should produce("could not contain supported feature flags")
-      }
-    }
-  }
-
-  property(s" feature flags limit is ${Block.MaxFeaturesInBlock}") {
-    val version = 3.toByte
-    val supportedFeatures = (0 to Block.MaxFeaturesInBlock * 2).map(_.toShort).toSet
-
-=======
 import com.wavesplatform.state2._
 
 class BlockSpecification extends PropSpec with PropertyChecks with TransactionGen with Matchers {
@@ -138,7 +68,6 @@
     val version = 3.toByte
     val supportedFeatures = (0 to Block.MaxFeaturesInBlock * 2).map(_.toShort).toSet
 
->>>>>>> 69514d46
     forAll(blockGen){
       case (baseTarget, reference, generationSignature, recipient, transactionData) =>
         Block.buildAndSign(
@@ -151,24 +80,6 @@
           supportedFeatures) should produce(s"Block could not contain more than ${Block.MaxFeaturesInBlock} feature flags")
     }
   }
-<<<<<<< HEAD
-
-  property(" block with txs bytes/parse roundtrip version 3") {
-    val version = 3.toByte
-    val featuresCount = Gen.choose(0,Block.MaxFeaturesInBlock).sample.get
-    val supportedFeatures = Gen.containerOfN[Set, Short](featuresCount, arbitrary[Short]).sample.get
-
-    forAll(blockGen){
-      case (baseTarget, reference, generationSignature, recipient, transactionData) =>
-        val block = Block.buildAndSign(version, time, reference, NxtLikeConsensusBlockData(baseTarget, generationSignature), transactionData, recipient, supportedFeatures).explicitGet()
-        val parsedBlock = Block.parseBytes(block.bytes).get
-        assert(Signed.validateSignatures(block).isRight)
-        assert(Signed.validateSignatures(parsedBlock).isRight)
-        assert(parsedBlock.consensusData.generationSignature.sameElements(generationSignature))
-        assert(parsedBlock.version.toInt == version)
-        assert(parsedBlock.signerData.generator.publicKey.sameElements(recipient.publicKey))
-        assert(parsedBlock.supportedFeaturesIds == supportedFeatures)
-=======
 
   property(" block with txs bytes/parse roundtrip version 3") {
     val version = 3.toByte
@@ -195,7 +106,6 @@
       val (hash, t2) = Instrumented.withTime(FastCryptographicHash.hash(bytes))
       val (sig, t3) = Instrumented.withTime(EllipticCurveImpl.sign(acc, hash))
       println((t0, t1, t2,t3))
->>>>>>> 69514d46
     }
   }
 }