import com.typesafe.sbt.packager.archetypes.TemplateWriter
import sbt.Keys._
import sbt._

enablePlugins(JavaServerAppPackaging, JDebPackaging, SystemdPlugin, GitVersioning)

inThisBuild(Seq(
  scalaVersion := "2.12.4",
  organization := "com.wavesplatform",
  crossPaths := false
))

name := "waves"

git.useGitDescribe := true
git.uncommittedSignifier := Some("DIRTY")


publishArtifact in (Compile, packageDoc) := false
publishArtifact in (Compile, packageSrc) := false
mainClass in Compile := Some("com.wavesplatform.Application")
scalacOptions ++= Seq(
  "-feature",
  "-deprecation",
  "-language:higherKinds",
  "-language:implicitConversions",
  "-Ywarn-unused:-implicits",
  "-Xlint",
  "-Yresolve-term-conflict:object")
logBuffered := false

resolvers += Resolver.bintrayRepo("ethereum", "maven")

//assembly settings
assemblyJarName in assembly := s"waves-all-${version.value}.jar"
assemblyMergeStrategy in assembly := {
  case PathList("META-INF", "io.netty.versions.properties") => MergeStrategy.concat
  case sign if sign.endsWith(".CP") => MergeStrategy.discard
  case other => (assemblyMergeStrategy in assembly).value(other)
}
test in assembly := {}

libraryDependencies ++=
  Dependencies.network ++
<<<<<<< HEAD
    Dependencies.db ++
    Dependencies.http ++
    Dependencies.akka ++
    Dependencies.serialization ++
    Dependencies.testKit ++
    Dependencies.itKit ++
    Dependencies.logging ++
    Dependencies.matcher ++
    Dependencies.kamon ++
    Seq(
      "com.iheart" %% "ficus" % "1.4.1",
      ("org.scorexfoundation" %% "scrypto" % "1.2.2")
        .exclude("org.slf4j", "slf4j-api"),
      "commons-net" % "commons-net" % "3.+",
      "org.typelevel" %% "cats-core" % "0.9.0",
      "io.monix" %% "monix" % "2.3.0"
    )
=======
  Dependencies.db ++
  Dependencies.http ++
  Dependencies.akka ++
  Dependencies.serialization ++
  Dependencies.testKit.map(_ % "test") ++
  Dependencies.logging ++
  Dependencies.matcher ++
  Dependencies.metrics ++
  Dependencies.fp ++
  Seq(
    "com.iheart" %% "ficus" % "1.4.2",
    ("org.scorexfoundation" %% "scrypto" % "1.2.2").exclude("org.slf4j", "slf4j-api"),
    "commons-net" % "commons-net" % "3.+"
  )
>>>>>>> 5b0fd1ae

sourceGenerators in Compile += Def.task {
  val versionFile = (sourceManaged in Compile).value / "com" / "wavesplatform" / "Version.scala"
  val versionExtractor = """(\d+)\.(\d+)\.(\d+).*""".r
  val versionExtractor(major, minor, bugfix) = version.value
  IO.write(versionFile,
    s"""package com.wavesplatform
       |
      |object Version {
       |  val VersionString = "${version.value}"
       |  val VersionTuple = ($major, $minor, $bugfix)
       |}
       |""".stripMargin)
  Seq(versionFile)
}

inConfig(Test)(Seq(
  logBuffered := false,
  parallelExecution := false,
  testOptions += Tests.Argument("-oIDOF", "-u", "target/test-reports"),
  testOptions += Tests.Setup(_ => sys.props("sbt-testing") = "true")
))

commands += Command.command("packageAll") { state =>
  "clean" ::
    "assembly" ::
    "debian:packageBin" ::
    state
}

inConfig(Linux)(Seq(
  maintainer := "wavesplatform.com",
  packageSummary := "Waves node",
  packageDescription := "Waves node"
))

val network = Def.setting { Network(sys.props.get("network")) }
normalizedName := network.value.name

javaOptions in Universal ++= Seq(
  // -J prefix is required by the bash script
  "-J-server",
  // JVM memory tuning for 2g ram
  "-J-Xms128m",
  "-J-Xmx2g",
  "-J-XX:+ExitOnOutOfMemoryError",
  // Java 9 support
  "-J-XX:+IgnoreUnrecognizedVMOptions",
  "-J--add-modules=java.xml.bind",

  // from https://groups.google.com/d/msg/akka-user/9s4Yl7aEz3E/zfxmdc0cGQAJ
  "-J-XX:+UseG1GC",
  "-J-XX:+UseNUMA",
  "-J-XX:+AlwaysPreTouch",

  // probably can't use these with jstack and others tools
  "-J-XX:+PerfDisableSharedMem",
  "-J-XX:+ParallelRefProcEnabled",
  "-J-XX:+UseStringDeduplication")

mappings in Universal += (baseDirectory.value / s"waves-${network.value}.conf" -> "doc/waves.conf.sample")
val packageSource = Def.setting { sourceDirectory.value / "package" }
val upstartScript = Def.task {
  val src = packageSource.value / "upstart.conf"
  val dest = (target in Debian).value / "upstart" / s"${packageName.value}.conf"
  val result = TemplateWriter.generateScript(src.toURI.toURL, linuxScriptReplacements.value)
  IO.write(dest, result)
  dest
}
linuxPackageMappings ++= Seq(
  (upstartScript.value, s"/etc/init/${packageName.value}.conf")
).map(packageMapping(_).withConfig().withPerms("644"))

linuxStartScriptTemplate in Debian := (packageSource.value / "systemd.service").toURI.toURL
linuxScriptReplacements += "detect-loader" ->
  """is_systemd() {
    |    which systemctl >/dev/null 2>&1 && \
    |    systemctl | grep -- -\.mount >/dev/null 2>&1
    |}
    |is_upstart() {
    |    /sbin/init --version | grep upstart >/dev/null 2>&1
    |}
    |""".stripMargin

inConfig(Debian)(Seq(
  debianPackageDependencies += "java8-runtime-headless",
  serviceAutostart := false,
  maintainerScripts := maintainerScriptsFromDirectory(packageSource.value / "debian", Seq("preinst", "postinst", "postrm", "prerm"))
))

lazy val node = project.in(file("."))

lazy val discovery = project

lazy val it = project
  .dependsOn(node)

lazy val generator = project
  .dependsOn(it)
  .settings(
    libraryDependencies += "com.github.scopt" %% "scopt" % "3.6.0"
  )


<|MERGE_RESOLUTION|>--- conflicted
+++ resolved
@@ -42,25 +42,6 @@
 
 libraryDependencies ++=
   Dependencies.network ++
-<<<<<<< HEAD
-    Dependencies.db ++
-    Dependencies.http ++
-    Dependencies.akka ++
-    Dependencies.serialization ++
-    Dependencies.testKit ++
-    Dependencies.itKit ++
-    Dependencies.logging ++
-    Dependencies.matcher ++
-    Dependencies.kamon ++
-    Seq(
-      "com.iheart" %% "ficus" % "1.4.1",
-      ("org.scorexfoundation" %% "scrypto" % "1.2.2")
-        .exclude("org.slf4j", "slf4j-api"),
-      "commons-net" % "commons-net" % "3.+",
-      "org.typelevel" %% "cats-core" % "0.9.0",
-      "io.monix" %% "monix" % "2.3.0"
-    )
-=======
   Dependencies.db ++
   Dependencies.http ++
   Dependencies.akka ++
@@ -75,7 +56,6 @@
     ("org.scorexfoundation" %% "scrypto" % "1.2.2").exclude("org.slf4j", "slf4j-api"),
     "commons-net" % "commons-net" % "3.+"
   )
->>>>>>> 5b0fd1ae
 
 sourceGenerators in Compile += Def.task {
   val versionFile = (sourceManaged in Compile).value / "com" / "wavesplatform" / "Version.scala"
@@ -83,12 +63,12 @@
   val versionExtractor(major, minor, bugfix) = version.value
   IO.write(versionFile,
     s"""package com.wavesplatform
-       |
+      |
       |object Version {
-       |  val VersionString = "${version.value}"
-       |  val VersionTuple = ($major, $minor, $bugfix)
-       |}
-       |""".stripMargin)
+      |  val VersionString = "${version.value}"
+      |  val VersionTuple = ($major, $minor, $bugfix)
+      |}
+      |""".stripMargin)
   Seq(versionFile)
 }
 
@@ -101,9 +81,9 @@
 
 commands += Command.command("packageAll") { state =>
   "clean" ::
-    "assembly" ::
-    "debian:packageBin" ::
-    state
+  "assembly" ::
+  "debian:packageBin" ::
+  state
 }
 
 inConfig(Linux)(Seq(
